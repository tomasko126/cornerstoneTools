--- conflicted
+++ resolved
@@ -2,7 +2,6 @@
 import BaseBrushTool from './../base/BaseBrushTool.js';
 import store from './../../store/index.js';
 import brushUtils from './../../util/brush/index.js';
-import triggerEvent from './../../util/triggerEvent.js';
 import EVENTS from '../../events.js';
 import { getLogger } from '../../util/logger.js';
 
@@ -24,16 +23,7 @@
     const defaultProps = {
       name: 'Brush',
       supportedInteractionTypes: ['Mouse', 'Touch'],
-<<<<<<< HEAD
-      configuration: {},
-=======
-      strategies: {
-        overlapping: _overlappingStrategy,
-        nonOverlapping: _nonOverlappingStrategy,
-      },
-      defaultStrategy: 'overlapping',
       configuration: { alwaysEraseOnClick: false },
->>>>>>> 8556fa43
     };
 
     super(props, defaultProps);
@@ -110,113 +100,24 @@
    * @returns {void}
    */
   _paint(evt) {
-<<<<<<< HEAD
     const eventData = evt.detail;
     const element = eventData.element;
     const { rows, columns } = eventData.image;
     const { x, y } = eventData.currentPoints.image;
-=======
-    this.applyActiveStrategy(evt, this.configuration);
-
-    triggerEvent(evt.detail.element, EVENTS.MEASUREMENT_MODIFIED, evt.detail);
-
-    external.cornerstone.updateImage(evt.detail.element);
-  }
-}
-
-function _overlappingStrategy(evt, configuration) {
-  const eventData = evt.detail;
-  const element = eventData.element;
-  const { rows, columns } = eventData.image;
-  const { x, y } = eventData.currentPoints.image;
-  let toolState = getToolState(
-    element,
-    BaseBrushTool.getReferencedToolDataName()
-  );
-
-  if (!toolState) {
-    addToolState(element, BaseBrushTool.getReferencedToolDataName(), {});
-    toolState = getToolState(
-      element,
-      BaseBrushTool.getReferencedToolDataName()
-    );
-  }
-
-  const toolData = toolState.data;
-
-  if (x < 0 || x > columns || y < 0 || y > rows) {
-    return;
-  }
-
-  const radius = brushModule.state.radius;
-  const pointerArray = getCircle(radius, rows, columns, x, y);
-
-  _drawMainColor(eventData, toolData, pointerArray, configuration);
-}
-
-function _nonOverlappingStrategy(evt, configuration) {
-  const eventData = evt.detail;
-  const element = eventData.element;
-  const { rows, columns } = eventData.image;
-  const { x, y } = eventData.currentPoints.image;
-
-  let toolState = getToolState(
-    element,
-    BaseBrushTool.getReferencedToolDataName()
-  );
-
-  if (!toolState) {
-    addToolState(element, BaseBrushTool.getReferencedToolDataName(), {});
-    toolState = getToolState(
-      element,
-      BaseBrushTool.getReferencedToolDataName()
-    );
-  }
-
-  const toolData = toolState.data;
-  const segmentationIndex = brushModule.state.drawColorId;
-
-  if (x < 0 || x > columns || y < 0 || y > rows) {
-    return;
-  }
-
-  const radius = brushModule.state.radius;
-  const pointerArray = getCircle(radius, rows, columns, x, y);
-
-  const numberOfColors = BaseBrushTool.getNumberOfColors();
-
-  // If there is brush data in this region for other colors, delete it.
-  for (let i = 0; i < numberOfColors; i++) {
-    if (i === segmentationIndex) {
-      continue;
-    }
->>>>>>> 8556fa43
 
     if (x < 0 || x > columns || y < 0 || y > rows) {
       return;
     }
-<<<<<<< HEAD
 
     const {
       labelmap3D,
       currentImageIdIndex,
     } = brushModule.getters.getAndCacheLabelmap2D(element);
-=======
-  }
-
-  _drawMainColor(eventData, toolData, pointerArray, configuration);
-}
-
-function _drawMainColor(eventData, toolData, pointerArray, configuration) {
-  const shouldErase =
-    configuration.alwaysEraseOnClick || _isCtrlDown(eventData);
-  const columns = eventData.image.columns;
-  const segmentationIndex = brushModule.state.drawColorId;
->>>>>>> 8556fa43
 
     const radius = brushModule.state.radius;
     const pointerArray = getCircle(radius, rows, columns, x, y);
-    const shouldErase = _isCtrlDown(eventData);
+    const shouldErase =
+      _isCtrlDown(eventData) || this.configuration.alwaysEraseOnClick;
     const segmentIndex = labelmap3D.activeDrawColorId;
 
     // Draw / Erase the active color.

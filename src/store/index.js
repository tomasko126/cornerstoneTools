// Modules
import segmentation from './modules/segmentationModule';
import manipulatorState from './modules/manipulatorStateModule';
import cursor from './modules/cursorModule.js';
import globalConfiguration from './modules/globalConfigurationModule.js';
import external from '../externalModules.js';
import { getLogger } from '../util/logger.js';

const logger = getLogger('store:modules:storeLogger');

export const state = {
  // Global
  globalTools: {},
  globalToolChangeHistory: [],
  // Tracking
  enabledElements: [],
  tools: [],
  isToolLocked: false,
  activeMultiPartTool: null,
  mousePositionImage: {},
  // Settings
  clickProximity: 6,
  touchProximity: 10,
  handleRadius: 6,
  deleteIfHandleOutsideImage: true,
  preventHandleOutsideImage: false,
<<<<<<< HEAD
  preventTextBoxOutsideDisplayedArea: false,
=======
  // Average pixel width of index finger is 45-57 pixels
  // https://www.smashingmagazine.com/2012/02/finger-friendly-design-ideal-mobile-touchscreen-target-sizes/
  handleTouchOffset: { x: 0, y: -57 },
>>>>>>> 85122a27
  // Cursor
  svgCursorUrl: null,
};

export const getters = {
  mouseTools: () =>
    state.tools.filter(tool =>
      tool.supportedInteractionTypes.includes('Mouse')
    ),
  touchTools: () =>
    state.tools.filter(tool =>
      tool.supportedInteractionTypes.includes('Touch')
    ),
  enabledElementByUID: enabledElementUID =>
    state.enabledElements.find(
      element =>
        external.cornerstone.getEnabledElement(element).uuid ===
        enabledElementUID
    ),
};

export const modules = {
  segmentation,
  cursor,
  globalConfiguration,
  manipulatorState,
};

export function getModule(moduleName) {
  return modules[moduleName];
}

export default {
  modules,
  state,
  getters,
};<|MERGE_RESOLUTION|>--- conflicted
+++ resolved
@@ -24,13 +24,10 @@
   handleRadius: 6,
   deleteIfHandleOutsideImage: true,
   preventHandleOutsideImage: false,
-<<<<<<< HEAD
   preventTextBoxOutsideDisplayedArea: false,
-=======
   // Average pixel width of index finger is 45-57 pixels
   // https://www.smashingmagazine.com/2012/02/finger-friendly-design-ideal-mobile-touchscreen-target-sizes/
   handleTouchOffset: { x: 0, y: -57 },
->>>>>>> 85122a27
   // Cursor
   svgCursorUrl: null,
 };

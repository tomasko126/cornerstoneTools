--- conflicted
+++ resolved
@@ -21,11 +21,8 @@
   default as zoomMouseWheelTool
 } from './fancy-tools/zoomMouseWheelTool.js';
 export { default as rotateTool } from './fancy-tools/rotateTool.js';
-<<<<<<< HEAD
 export { default as scaleOverlayTool } from './fancy-tools/scaleOverlay.js';
-=======
 export { default as freehandMouseTool } from './fancy-tools/freehandMouseTool.js';
->>>>>>> 111f5caa
 // END V3 EXPORTS
 
 export { drawing };

--- conflicted
+++ resolved
@@ -103,11 +103,8 @@
   EraserTool,
   FreehandRoiSculptorTool,
   MagnifyTool,
-<<<<<<< HEAD
   OverlayTool,
-=======
   OrientationMarkersTool,
->>>>>>> 32af3d91
   PanMultiTouchTool,
   PanTool,
   ReferenceLinesTool,
@@ -242,11 +239,8 @@
   EraserTool,
   FreehandRoiSculptorTool,
   MagnifyTool,
-<<<<<<< HEAD
   OverlayTool,
-=======
   OrientationMarkersTool,
->>>>>>> 32af3d91
   PanMultiTouchTool,
   PanTool,
   ReferenceLinesTool,
@@ -354,11 +348,8 @@
   EraserTool,
   FreehandRoiSculptorTool,
   MagnifyTool,
-<<<<<<< HEAD
   OverlayTool,
-=======
   OrientationMarkersTool,
->>>>>>> 32af3d91
   PanMultiTouchTool,
   PanTool,
   ReferenceLinesTool,

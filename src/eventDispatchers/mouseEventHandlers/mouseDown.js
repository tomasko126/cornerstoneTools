--- conflicted
+++ resolved
@@ -51,16 +51,7 @@
     const firstActiveTool = activeTools[0];
 
     if (typeof firstActiveTool.activeMouseDownCallback === 'function') {
-<<<<<<< HEAD
-      console.log(`${firstActiveTool.name} has activeMouseDownCallback method`);
-
-      const shouldPreventPropagation = firstActiveTool.activeMouseDownCallback(evt);
-
-      if (shouldPreventPropagation) {
-        preventPropagation(evt);
-=======
       const claimEvent = firstActiveTool.activeMouseDownCallback(evt);
->>>>>>> 1829bba8
 
       if (claimEvent) {
         return;
@@ -177,7 +168,7 @@
   });
 };
 
-const findAndMoveHandleNearImagePoint = function (
+export const findAndMoveHandleNearImagePoint = function (
   element,
   evt,
   toolState,
@@ -285,7 +276,7 @@
   }
 };
 
-function preventPropagation(evt) {
+function preventPropagation (evt) {
   evt.stopImmediatePropagation();
   evt.stopPropagation();
   evt.preventDefault();

--- conflicted
+++ resolved
@@ -6,13 +6,9 @@
   mouseDoubleClick,
   mouseDrag,
   mouseMove,
-<<<<<<< HEAD
+  mouseUp,
   mouseWheel,
   keyDown
-=======
-  mouseUp,
-  mouseWheel
->>>>>>> 8a15959a
 } from './mouseEventHandlers/index.js';
 
 /**

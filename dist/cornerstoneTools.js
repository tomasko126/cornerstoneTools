--- conflicted
+++ resolved
@@ -1,8 +1,4 @@
-<<<<<<< HEAD
 /*! cornerstoneTools - v0.2.2 - 2014-05-10 | (c) 2014 Chris Hafey | https://github.com/chafey/cornerstoneTools */
-=======
-/*! cornerstoneTools - v0.2.2 - 2014-05-08 | (c) 2014 Chris Hafey | https://github.com/chafey/cornerstoneTools */
->>>>>>> c88f68e1
 // Begin Source: src/inputSources/mouseWheelInput.js
 var cornerstoneTools = (function ($, cornerstone, cornerstoneTools) {
 

## Imports {#imports}

Both core and registered functionality can be retrieved by the top-level `import` function, e.g.:

```js
const evenMoreHelloWorldMixin = cornerstoneTools.import('mixins/evenMoreHelloWorld');
```

And store modules may be retrieved from the modules object of cornerstoneTools:

```js
<<<<<<< HEAD
const modules = cornerstoneTools.import('store/modules');
const helloWorldModule = modules.helloWorldModule;
```

Or in a single line by using a destructuring assignment:

```js
const {helloWorldModule} = cornerstoneTools.import('store/modules');
=======
const helloWorldModule = cornerstoneTools.store.modules;
>>>>>>> 5d7daeb6
```<|MERGE_RESOLUTION|>--- conflicted
+++ resolved
@@ -9,16 +9,5 @@
 And store modules may be retrieved from the modules object of cornerstoneTools:
 
 ```js
-<<<<<<< HEAD
-const modules = cornerstoneTools.import('store/modules');
-const helloWorldModule = modules.helloWorldModule;
-```
-
-Or in a single line by using a destructuring assignment:
-
-```js
-const {helloWorldModule} = cornerstoneTools.import('store/modules');
-=======
-const helloWorldModule = cornerstoneTools.store.modules;
->>>>>>> 5d7daeb6
+const { helloWorldModule } = cornerstoneTools.store.modules;
 ```
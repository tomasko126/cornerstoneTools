<!DOCTYPE HTML>
<html>

<head>
	<!-- support for mobile touch devices -->
	<meta name="viewport" content="user-scalable=no, width=device-width, initial-scale=1, maximum-scale=1">
	<style>
		/**
		 * ~~ MagnifyTool:
		 * You need to supply your own styling for the created magnifyTool div.
		 * Note: The canvas wrapper needs `position: relative` for the positioning to work.
		 */

		.magnifyTool {
			border: 4px white solid;
			box-shadow: 2px 2px 10px #1e1e1e;
			border-radius: 50%;
			display: none;
			cursor: none;
			z-index: 100;
		}

		#app {
			font-family: "Avenir", Helvetica, Arial, sans-serif;
			-webkit-font-smoothing: antialiased;
			-moz-osx-font-smoothing: grayscale;
			text-align: center;
			color: #333;
			margin-top: 60px;
		}

		.wrapper,
		.canvas {
			width: 512px;
			margin: 0 auto;
			height: 512px;
			position: relative;
		}

		.checkbox-label,
		button {
			text-transform: uppercase;
			margin: 0.5em 1em;
			border: 0;
			border-bottom: 2px solid #ccc;
			background: transparent;
			outline: 0;
			cursor: pointer;
		}

		.checkbox-label:hover,
		button.is-active,
		button:hover {
			border-bottom: 2px solid #4ea;
		}

		.hide {
			display: none;
		}

		.checkbox-label {
			font: 400 11px system-ui;
			color: #000;
		}

		.label-off {
			color: #e44;
		}

		.label-on {
			color: #4ea;
		}

		.checkbox-label .label-on {
			display: none;
		}

		.checkbox-label.turned-on .label-on {
			display: inline-block;
		}

		.checkbox-label.turned-on .label-off {
			display: none;
		}
	</style>
</head>

<body>
	<div id="app">
		<h1>
			Updated API Concept
		</h1>

		<div class="wrapper" oncontextmenu="return false" unselectable="on" onselectstart="return false" onmousedown="return false">
			<button data-tool="arrowAnnotate">ArrowAnnotate</button>
			<button data-tool="angle">Angle</button>
			<button data-tool="ellipticalRoi">EllipticalRoi</button>
			<button data-tool="eraser">Eraser</button>
			<button data-tool="freehandMouse">FreehandMouse</button>
			<button data-tool="freehandSculpterMouse">FreehandSculpterMouse</button>
			<button data-tool="length">Length</button>
			<button data-tool="magnify">Magnify</button>
			<button data-tool="probe">Probe</button>
			<button data-tool="rectangleRoi">RectangleRoi</button>
			<button data-tool="rotate">Rotate</button>
			<button data-tool="wwwc">WWWC</button>
			<button data-tool="wwwcRegion">WWWCRegion</button>
			<button data-tool="zoom">Zoom</button>
			<button data-tool="zoomTouchPinch">ZoomTouchPinch</button>
			<button data-tool="zoomMouseWheel">ZoomMouseWheel</button>
<<<<<<< HEAD
			<button data-tool="probe">Probe</button>
			<button data-tool="ellipticalRoi">EllipticalRoi</button>
			<button data-tool="rectangleRoi">RectangleRoi</button>
			<button data-tool="rotate">Rotate</button>
			<button data-tool="freehandMouse">FreehandMouse</button>
			<button data-tool="brush">Brush</button>
			<button data-tool="brushEraser">brushEraser</button>
=======

			<label id="scaleOverlay" class="checkbox-label" for="scaleOverlayCheckbox">
				ScaleOverlay
				<label class="label-on"> ON</label>
				<label class="label-off"> OFF</label>
			</label>
			<input id="scaleOverlayCheckbox" class="hide" data-tool="scaleOverlay" type="checkbox" />
>>>>>>> 8a15959a

			<div class="canvas" oncontextmenu="return false" />
		</div>
	</div>
</body>



<!-- include the hammer.js library for touch gestures-->
<script src="../hammer.min.js"></script>

<!-- include the cornerstone library -->
<script src="../cornerstone.min.js"></script>

<script src="../cornerstoneMath.min.js"></script>


<!-- include the cornerstone tools library -->
<script src="../../dist/cornerstoneTools.js"></script>
<script>window.cornerstoneTools || document.write('<script src="https://unpkg.com/cornerstone-tools">\x3C/script>')</script>

<!-- include special code for these examples which provides images -->
<script src="../exampleImageLoader.js"></script>

<script>
	const cTools = cornerstoneTools.init();
	const imageId = 'example://1';
	var element = document.getElementsByClassName('canvas')[0];


	// TODO: if we emitted an event when this happened, cornerstone-tools
	// TODO: could use it to init itself
	cornerstone.enable(element);
	cTools.addCanvas(element);

	element.tabIndex = 0;
  element.focus();

	cornerstone.loadImage(imageId).then(function (image) {
		cornerstone.displayImage(element, image);
	});

	function setAllToolsPassive() {
		const exceptionList = [
			'scaleOverlay'
		];
		cTools.store.state.tools.forEach((tool) => {
			if (!exceptionList.includes(tool.name)) {
				cTools.setToolPassive(element, tool.name);
			}
		});
	}

	// Iterate over all tool buttons
	const toolButtons = document.querySelectorAll('button');
	Array.from(toolButtons).forEach(toolBtn => {
		// Add the tool
		const toolName = toolBtn.getAttribute('data-tool');
		const apiTool = cornerstoneTools[`${toolName}Tool`];
		if (apiTool) {
			const tool = new apiTool();
			cTools.addTool(element, tool);
		} else {
			console.warn(`unable to add tool with name ${toolName}Tool`);
			console.log(cornerstoneTools)
		}

		// Setup button listener
		toolBtn.addEventListener('click', (evt) => {
			setAllToolsPassive();
			setButtonActive(toolName);
			cTools.setToolActive(element, toolName, { mouseButtonMask: 1 });
			element.focus();
		});
	});

	// Iterate through swtoch ON/OFF tools
	const stateTools = document.querySelectorAll('input[type="checkbox"]');
	Array.from(stateTools).forEach(toolCheckBox => {

		const toolName = toolCheckBox.getAttribute('data-tool');
		const toolLabel = document.querySelector(`#${toolName}`);
		const apiTool = cornerstoneTools[`${toolName}Tool`];
		if (apiTool) {
			const tool = new apiTool();
			cTools.addTool(element, tool);
		}

		cTools.setToolDisabled(element, toolName);

		toolCheckBox.addEventListener('change', (evt) => {
			if (evt.currentTarget.checked) {
				cTools.setToolEnabled(element, toolName);
			} else {
				cTools.setToolDisabled(element, toolName);
			}
			toolLabel.classList.toggle('turned-on');
		});
	});

	// Activate first tool
	cTools.setToolActive(element, cTools.store.state.tools[0].name, { mouseButtonMask: 1 });

	const setButtonActive = (toolName) => {
		Array.from(toolButtons).forEach(toolBtn => {
			if (toolName === toolBtn.getAttribute('data-tool')) {
				toolBtn.classList.remove('is-active');
				toolBtn.classList.add('is-active');
			} else {
				toolBtn.classList.remove('is-active');
			}
		});
	}
</script>

</html><|MERGE_RESOLUTION|>--- conflicted
+++ resolved
@@ -108,15 +108,8 @@
 			<button data-tool="zoom">Zoom</button>
 			<button data-tool="zoomTouchPinch">ZoomTouchPinch</button>
 			<button data-tool="zoomMouseWheel">ZoomMouseWheel</button>
-<<<<<<< HEAD
-			<button data-tool="probe">Probe</button>
-			<button data-tool="ellipticalRoi">EllipticalRoi</button>
-			<button data-tool="rectangleRoi">RectangleRoi</button>
-			<button data-tool="rotate">Rotate</button>
-			<button data-tool="freehandMouse">FreehandMouse</button>
 			<button data-tool="brush">Brush</button>
 			<button data-tool="brushEraser">brushEraser</button>
-=======
 
 			<label id="scaleOverlay" class="checkbox-label" for="scaleOverlayCheckbox">
 				ScaleOverlay
@@ -124,7 +117,6 @@
 				<label class="label-off"> OFF</label>
 			</label>
 			<input id="scaleOverlayCheckbox" class="hide" data-tool="scaleOverlay" type="checkbox" />
->>>>>>> 8a15959a
 
 			<div class="canvas" oncontextmenu="return false" />
 		</div>

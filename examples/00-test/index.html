--- conflicted
+++ resolved
@@ -92,11 +92,7 @@
 		</h1>
 
 		<div class="wrapper" oncontextmenu="return false" unselectable="on" onselectstart="return false" onmousedown="return false">
-<<<<<<< HEAD
 			<button data-tool="arrowAnnotate">ArrowAnnotate</button>
-			<button data-tool="length">Length</button>
-=======
->>>>>>> 84f715fa
 			<button data-tool="angle">Angle</button>
 			<button data-tool="ellipticalRoi">EllipticalRoi</button>
 			<button data-tool="eraser">Eraser</button>

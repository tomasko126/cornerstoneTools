{
<<<<<<< HEAD
  "name": "@cornerstonejs/tools",
  "version": "3.0.2",
=======
  "name": "cornerstone-tools",
  "version": "4.0.1",
>>>>>>> 32af3d91
  "description": "Medical imaging tools for the Cornerstone library",
  "main": "./dist/cornerstoneTools.js",
  "keywords": [
    "DICOM",
    "medical",
    "imaging",
    "cornerstone"
  ],
  "author": "https://github.com/cornerstonejs/cornerstoneTools#contributors",
  "homepage": "https://github.com/cornerstonejs/cornerstoneTools",
  "license": "MIT",
  "repository": {
    "type": "git",
    "url": "https://github.com/cornerstonejs/cornerstoneTools.git"
  },
<<<<<<< HEAD
  "publishConfig": {
    "access": "public"
=======
  "engines": {
    "node": ">=8.16.0"
>>>>>>> 32af3d91
  },
  "scripts": {
    "build": "npm run test && npm run clean:dist && npm run version && npm run build:prod && npm run build:dev",
    "build:dev": "webpack --progress --config ./config/webpack/webpack-dev",
    "build:prod": "webpack --config ./config/webpack/webpack-prod",
    "commit": "git-cz",
    "contributors:add": "all-contributors add",
    "contributors:generate": "all-contributors generate",
    "clean:dist": "shx rm -rf ./dist",
    "clean:coverage": "shx rm -rf ./coverage",
    "dev": "npm run build:dev -- --watch --debug",
    "docs:api": "docma --config ./docma.json",
    "docs:api:dev": "docma --config ./docma-dev.json && docma serve ./docs/latest/api",
    "docs:api:watch": "nodemon --watch src/**/* -x \"npm run docs:api:dev\"",
    "docs:book": "npm run docs:api && cd ./docs/latest && gitbook install && gitbook serve",
    "docs:deploy": "bash ./.circleci/update-docs.sh",
    "lint": "eslint -c .eslintrc.js --fix src && prettier --single-quote --write src/**/*.{js,json,css}",
    "prepublishOnly": "npm run build",
    "start": "npm run build:prod && npm run build:dev",
    "test": "npm run test:unit",
    "test:unit": "jest --clearCache && jest --runInBand \\.test\\.js$",
    "test:ci": "npm run test:unit && codecov",
    "version": "node -p -e \"'export default \\'' + require('./package.json').version + '\\';'\" > src/version.js"
  },
  "husky": {
    "hooks": {
      "pre-commit": "lint-staged"
    }
  },
  "lint-staged": {
    "src/**/*.{js,json,css}": [
      "prettier --write",
      "git add"
    ]
  },
  "devDependencies": {
    "@babel/core": "^7.5.0",
    "@babel/plugin-transform-runtime": "^7.5.0",
    "@babel/preset-env": "^7.5.0",
    "all-contributors-cli": "5.11.0",
    "babel-jest": "^24.8.0",
    "babel-loader": "^8.0.4",
    "canvas": "2.1.0",
    "commitizen": "3.0.5",
    "coveralls": "3.0.2",
    "cz-conventional-changelog": "2.1.0",
    "docma": "3.2.2",
    "eslint": "4.19.1",
    "eslint-config-prettier": "3.3.0",
    "eslint-loader": "2.0.0",
    "eslint-plugin-import": "2.12.0",
    "eslint-plugin-prettier": "3.0.0",
    "gitbook-plugin-edit-link": "2.0.2",
    "gitbook-plugin-ga": "2.0.0",
    "gitbook-plugin-github": "3.0.0",
    "gitbook-plugin-sitemap": "1.2.0",
    "husky": "3.0.x",
    "jest": "^24.8.0",
    "jest-junit": "5.1.0",
    "lint-staged": "^9.2.5",
    "lodash": "^4.17.15",
    "nodemon": "1.18.6",
    "prettier": "1.18.x",
    "semantic-release": "^15.13.24",
    "shx": "^0.3.2",
    "terser-webpack-plugin": "^1.4.1",
    "webpack": "^4.35.2",
    "webpack-cli": "^3.3.5",
    "webpack-dev-server": "^3.7.2"
  },
  "dependencies": {
    "@babel/runtime": "7.1.2",
    "cornerstone-math": "0.1.7"
  },
  "files": [
    "dist/cornerstoneTools.js",
    "dist/cornerstoneTools.js.map",
    "dist/cornerstoneTools.min.js",
    "dist/cornerstoneTools.min.js.map"
  ],
  "jest": {
    "verbose": true,
    "moduleFileExtensions": [
      "js"
    ],
    "moduleDirectories": [
      "node_modules"
    ],
    "reporters": [
      "default",
      "jest-junit"
    ],
    "collectCoverage": true,
    "coverageDirectory": "./coverage/",
    "collectCoverageFrom": [
      "src/*.js",
      "src/**/*.js",
      "!src/index.js"
    ],
    "testEnvironment": "jsdom"
  },
  "config": {
    "commitizen": {
      "path": "./node_modules/cz-conventional-changelog"
    }
  },
  "browserslist": [
    "> 1%",
    "IE 11",
    "not dead",
    "not IE < 11",
    "not op_mini all"
  ]
}<|MERGE_RESOLUTION|>--- conflicted
+++ resolved
@@ -1,11 +1,6 @@
 {
-<<<<<<< HEAD
-  "name": "@cornerstonejs/tools",
-  "version": "3.0.2",
-=======
   "name": "cornerstone-tools",
   "version": "4.0.1",
->>>>>>> 32af3d91
   "description": "Medical imaging tools for the Cornerstone library",
   "main": "./dist/cornerstoneTools.js",
   "keywords": [
@@ -21,13 +16,11 @@
     "type": "git",
     "url": "https://github.com/cornerstonejs/cornerstoneTools.git"
   },
-<<<<<<< HEAD
   "publishConfig": {
     "access": "public"
-=======
+  },
   "engines": {
     "node": ">=8.16.0"
->>>>>>> 32af3d91
   },
   "scripts": {
     "build": "npm run test && npm run clean:dist && npm run version && npm run build:prod && npm run build:dev",

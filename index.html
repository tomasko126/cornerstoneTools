--- conflicted
+++ resolved
@@ -39,19 +39,6 @@
 
 			<!-- Select Active Tool -->
 			<ul class="tool-category active" data-tool-category="annotation">
-<<<<<<< HEAD
-				<li><a href="#" data-tool="arrowAnnotate">ArrowAnnotate</a></li>
-				<li><a href="#" data-tool="angle">Angle</a></li>
-				<li><a href="#" data-tool="ellipticalRoi">EllipticalRoi</a></li>
-				<li><a href="#" data-tool="eraser">Eraser</a></li>
-				<li><a href="#" data-tool="freehandMouse">FreehandMouse</a></li>
-				<li><a href="#" data-tool="freehandSculpterMouse">FreehandSculpterMouse</a></li>
-				<li><a href="#" data-tool="brush">Brush</a></li>
-				<!-- <li><a href="#" data-tool="brushEraser">brushEraser</a></li> -->
-				<li><a href="#" data-tool="length">Length</a></li>
-				<li><a href="#" data-tool="probe">Probe</a></li>
-				<li><a href="#" data-tool="rectangleRoi">RectangleRoi</a></li>
-=======
 				<li><a href="#" data-tool="ArrowAnnotate">ArrowAnnotate</a></li>
 				<li><a href="#" data-tool="Angle">Angle</a></li>
 				<li><a href="#" data-tool="EllipticalRoi">EllipticalRoi</a></li>
@@ -64,7 +51,6 @@
 				<li><a href="#" data-tool="Length">Length</a></li>
 				<li><a href="#" data-tool="Probe">Probe</a></li>
 				<li><a href="#" data-tool="RectangleRoi">RectangleRoi</a></li>
->>>>>>> c46ec6d0
 			</ul>
 			<ul class="tool-category" data-tool-category="drag">
 				<li><a href="#" data-tool="Crosshairs">Crosshairs</a></li>
